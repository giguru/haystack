--- conflicted
+++ resolved
@@ -29,10 +29,7 @@
 # Optional: For crawling
 #selenium
 #webdriver-manager
-<<<<<<< HEAD
 #
+SPARQLWrapper
 spacy
-datasets
-=======
-SPARQLWrapper
->>>>>>> b88f9697
+datasets