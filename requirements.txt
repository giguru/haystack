--- conflicted
+++ resolved
@@ -30,16 +30,12 @@
 # Optional: For crawling
 #selenium
 #webdriver-manager
-<<<<<<< HEAD
-#
 SPARQLWrapper
+mmh3
+weaviate-client
+
 spacy
 datasets
 
 # Optional: For Anserini Document Store
-pyserini==0.12.0
-=======
-SPARQLWrapper
-mmh3
-weaviate-client
->>>>>>> 263a8183
+pyserini==0.12.0