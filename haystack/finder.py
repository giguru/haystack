import logging
from collections import Counter
import time
from typing import Optional, Dict, Any, List

import numpy as np
from scipy.special import expit

from haystack.reader.base import BaseReader
from haystack.reader.farm import FARMReader
from haystack.reader.transformers import TransformersReader
from haystack.retriever.base import BaseRetriever
from haystack.eval import calculate_average_precision, eval_counts_reader_batch, eval_counts_reader, calculate_reader_metrics

logger = logging.getLogger(__name__)


class Finder:
    """
    Finder ties together instances of the Reader and Retriever class.

    It provides an interface to predict top n answers for a given question.
    """

    def __init__(self, reader: Optional[BaseReader], retriever: Optional[BaseRetriever]):
        self.retriever = retriever
        self.reader = reader
        if self.reader is None and self.retriever is None:
            raise AttributeError("Finder: self.reader and self.retriever can not be both None")

    def get_answers(self, question: str, top_k_reader: int = 1, top_k_retriever: int = 10, filters: Optional[dict] = None):
        """
        Get top k answers for a given question.

        :param question: the question string
        :param top_k_reader: number of answers returned by the reader
        :param top_k_retriever: number of text units to be retrieved
        :param filters: limit scope to documents having the given tags and their corresponding values.
            The format for the dict is {"tag-1": ["value-1","value-2"], "tag-2": ["value-3]" ...}
        :return:
        """

        if self.retriever is None or self.reader is None:
            raise AttributeError("Finder.get_answers requires self.retriever AND self.reader")

        # 1) Apply retriever(with optional filters) to get fast candidate documents
        documents = self.retriever.retrieve(question, filters=filters, top_k=top_k_retriever)

        if len(documents) == 0:
            logger.info("Retriever did not return any documents. Skipping reader ...")
            empty_result = {"question": question, "answers": []}
            return empty_result

        # 2) Apply reader to get granular answer(s)
        len_chars = sum([len(d.text) for d in documents])
        logger.info(f"Reader is looking for detailed answer in {len_chars} chars ...")

        results = self.reader.predict(question=question,
                                      documents=documents,
                                      top_k=top_k_reader)  # type: Dict[str, Any]

        # Add corresponding document_name and more meta data, if an answer contains the document_id
        for ans in results["answers"]:
            ans["meta"] = {}
            for doc in documents:
                if doc.id == ans["document_id"]:
                    ans["meta"] = doc.meta

        return results

    def get_answers_via_similar_questions(self, question: str, top_k_retriever: int = 10, filters: Optional[dict] = None):
        """
        Get top k answers for a given question using only a retriever.

        :param question: the question string
        :param top_k_retriever: number of text units to be retrieved
        :param filters: limit scope to documents having the given tags and their corresponding values.
            The format for the dict is {"tag-1": "value-1", "tag-2": "value-2" ...}
        :return:
        """

        if self.retriever is None:
            raise AttributeError("Finder.get_answers_via_similar_questions requires self.retriever")

        results = {"question": question, "answers": []}  # type: Dict[str, Any]


        # 1) Apply retriever to match similar questions via cosine similarity of embeddings
        documents = self.retriever.retrieve(question, top_k=top_k_retriever, filters=filters)

        # 2) Format response
        for doc in documents:
            #TODO proper calibratation of pseudo probabilities
            cur_answer = {
                "question": doc.question,
                "answer": doc.text,
                "document_id": doc.id,
                "context": doc.text,
                "score": doc.query_score,
                "offset_start": 0,
                "offset_end": len(doc.text),
                "meta": doc.meta
             }
            if self.retriever.embedding_model:  # type: ignore
                probability = (doc.query_score + 1) / 2  # type: ignore
            else:
                probability = float(expit(np.asarray(doc.query_score / 8)))  # type: ignore

            cur_answer["probability"] = probability
            results["answers"].append(cur_answer)

        return results

    def eval(
        self,
        label_index: str = "label",
        doc_index: str = "eval_document",
        label_origin: str = "gold_label",
        top_k_retriever: int = 10,
        top_k_reader: int = 10,
    ):
        """
        Evaluation of the whole pipeline by first evaluating the Retriever and then evaluating the Reader on the result
        of the Retriever.

        Returns a dict containing the following metrics:
            - "retriever_recall": Proportion of questions for which correct document is among retrieved documents
            - "retriever_map": Mean of average precision for each question. Rewards retrievers that give relevant
              documents a higher rank.
            - "reader_top1_accuracy": Proportion of highest ranked predicted answers that overlap with corresponding correct answer
            - "reader_top1_accuracy_has_answer": Proportion of highest ranked predicted answers that overlap
                                                 with corresponding correct answer for answerable questions
            - "reader_top_k_accuracy": Proportion of predicted answers that overlap with corresponding correct answer
            - "reader_topk_accuracy_has_answer": Proportion of predicted answers that overlap with corresponding correct answer
                                                 for answerable questions
            - "reader_top1_em": Proportion of exact matches of highest ranked predicted answers with their corresponding
                                correct answers
            - "reader_top1_em_has_answer": Proportion of exact matches of highest ranked predicted answers with their corresponding
                                           correct answers for answerable questions
            - "reader_topk_em": Proportion of exact matches of predicted answers with their corresponding correct answers
            - "reader_topk_em_has_answer": Proportion of exact matches of predicted answers with their corresponding
                                           correct answers for answerable questions
            - "reader_top1_f1": Average overlap between highest ranked predicted answers and their corresponding correct answers
            - "reader_top1_f1_has_answer": Average overlap between highest ranked predicted answers and their corresponding
                                           correct answers for answerable questions
            - "reader_topk_f1": Average overlap between predicted answers and their corresponding correct answers
            - "reader_topk_f1_has_answer": Average overlap between predicted answers and their corresponding correct answers
                                           for answerable questions
            - "reader_top1_no_answer_accuracy": Proportion of correct predicting unanswerable question at highest ranked prediction
            - "reader_topk_no_answer_accuracy": Proportion of correct predicting unanswerable question among all predictions
            - "total_retrieve_time": Time retriever needed to retrieve documents for all questions
            - "avg_retrieve_time": Average time needed to retrieve documents for one question
            - "total_reader_time": Time reader needed to extract answer out of retrieved documents for all questions
                                   where the correct document is among the retrieved ones
            - "avg_reader_time": Average time needed to extract answer out of retrieved documents for one question
            - "total_finder_time": Total time for whole pipeline

        :param label_index: Elasticsearch index where labeled questions are stored
        :type label_index: str
        :param doc_index: Elasticsearch index where documents that are used for evaluation are stored
        :type doc_index: str
        :param top_k_retriever: How many documents per question to return and pass to reader
        :type top_k_retriever: int
        :param top_k_reader: How many answers to return per question
        :type top_k_reader: int
        """
        raise NotImplementedError("The Finder evaluation is unavailable in the current Haystack version due to code "
                                  "refactoring in-progress. Please use Reader and Retriever evaluation.")

        if not self.reader or not self.retriever:
            raise Exception("Finder needs to have a reader and retriever for the evaluation.")
        if isinstance(self.reader, FARMReader):
            reader_type = "farm"
        elif isinstance(self.reader, TransformersReader):
            reader_type = "transformers"

        metric_counts = Counter()  # type: Counter
        finder_start_time = time.time()
        # extract all questions for evaluation
<<<<<<< HEAD
        filter = {"origin": label_origin}
        questions = list(self.retriever.document_store.get_all_documents_in_index(index=label_index, filters=filter))  # type: ignore
        number_of_questions = len(questions)
=======
        filters = {"origin": [label_origin]}
        questions = self.retriever.document_store.get_all_documents_in_index(index=label_index, filters=filters)  # type: ignore

        correct_retrievals = 0
        summed_avg_precision_retriever = 0
        retrieve_times = []

        correct_readings_top1 = 0
        correct_readings_topk = 0
        correct_readings_top1_has_answer = 0
        correct_readings_topk_has_answer = 0
        exact_matches_top1 = 0
        exact_matches_topk = 0
        exact_matches_top1_has_answer = 0
        exact_matches_topk_has_answer = 0
        summed_f1_top1 = 0
        summed_f1_topk = 0
        summed_f1_top1_has_answer = 0
        summed_f1_topk_has_answer = 0
        correct_no_answers_top1 = 0
        correct_no_answers_topk =  0
        read_times = []
>>>>>>> d90435ef

        # retrieve documents
        retriever_start_time = time.time()
<<<<<<< HEAD
        questions_with_docs = self._retrieve_docs(questions, top_k=top_k_retriever, doc_index=doc_index)
=======
        for q_idx, question in enumerate(questions):
            question_string = question["_source"]["question"]
            single_retrieve_start = time.time()
            retrieved_docs = self.retriever.retrieve(question_string, top_k=top_k_retriever, index=doc_index)
            retrieve_times.append(time.time() - single_retrieve_start)
            for doc_idx, doc in enumerate(retrieved_docs):
                # check if correct doc among retrieved docs
                if doc.meta["doc_id"] == question["_source"]["doc_id"]:  # type: ignore
                    correct_retrievals += 1
                    summed_avg_precision_retriever += 1 / (doc_idx + 1)  # type: ignore
                    questions_with_docs.append({
                        "question": question,
                        "docs": retrieved_docs,
                        "correct_es_doc_id": doc.id})
                    break
>>>>>>> d90435ef
        retriever_total_time = time.time() - retriever_start_time

        questions_with_correct_doc, summed_avg_precision_retriever = calculate_average_precision(questions_with_docs)
        correct_retrievals = len(questions_with_correct_doc)

        # extract answers and count metrics
        previous_return_no_answers = self.reader.return_no_answers
        self.reader.return_no_answers = True
        reader_start_time = time.time()

        for q_idx, question in enumerate(questions_with_correct_doc):
            if (q_idx + 1) % 100 == 0:
                logger.info(f"Processed {q_idx + 1} questions in Reader.")
            question_string = question["question"]["_source"]["question"]
            docs = question["docs"]
            predicted_answers = self.reader.predict(question_string, docs, top_k_reader)
            metric_counts = eval_counts_reader(question, predicted_answers, metric_counts, reader_type)

        reader_total_time = time.time() - reader_start_time
        finder_total_time = time.time() - finder_start_time

        results = calculate_reader_metrics(metric_counts, correct_retrievals)
        results["retriever_recall"] = correct_retrievals / number_of_questions
        results["retriever_map"] = summed_avg_precision_retriever / number_of_questions
        results["total_retrieve_time"] = retriever_total_time
        results["avg_retrieve_time"] =  retriever_total_time / number_of_questions
        results["total_reader_time"] =  reader_total_time
        results["avg_reader_time"] =  reader_total_time / correct_retrievals
        results["total_finder_time"] =  finder_total_time

        self.reader.return_no_answers = previous_return_no_answers

        logger.info((f"{metric_counts['correct_readings_topk']} out of {number_of_questions} questions were correctly"
                     f" answered ({(metric_counts['correct_readings_topk']/number_of_questions):.2%})."))
        logger.info(f"{number_of_questions-correct_retrievals} questions could not be answered due to the retriever.")
<<<<<<< HEAD
        logger.info(f"{correct_retrievals-metric_counts['correct_readings_topk']} questions could not be answered due to the reader.")

        return results

    def eval_batch(
        self,
        label_index: str = "feedback",
        doc_index: str = "eval_document",
        label_origin: str = "gold_label",
        top_k_retriever: int = 10,
        top_k_reader: int = 10,
        batch_size: int = 50
        ):
        """
        Evaluation of the whole pipeline by first evaluating the Retriever and then evaluating the Reader on the result
        of the Retriever. Passes all retrieved question-document pairs to the Reader at once.

        Returns a dict containing the following metrics:
            - "retriever_recall": Proportion of questions for which correct document is among retrieved documents
            - "retriever_map": Mean of average precision for each question. Rewards retrievers that give relevant
              documents a higher rank.
            - "reader_top1_accuracy": Proportion of highest ranked predicted answers that overlap with corresponding correct answer
            - "reader_top1_accuracy_has_answer": Proportion of highest ranked predicted answers that overlap
                                                 with corresponding correct answer for answerable questions
            - "reader_top_k_accuracy": Proportion of predicted answers that overlap with corresponding correct answer
            - "reader_topk_accuracy_has_answer": Proportion of predicted answers that overlap with corresponding correct answer
                                                 for answerable questions
            - "reader_top1_em": Proportion of exact matches of highest ranked predicted answers with their corresponding
                                correct answers
            - "reader_top1_em_has_answer": Proportion of exact matches of highest ranked predicted answers with their corresponding
                                           correct answers for answerable questions
            - "reader_topk_em": Proportion of exact matches of predicted answers with their corresponding correct answers
            - "reader_topk_em_has_answer": Proportion of exact matches of predicted answers with their corresponding
                                           correct answers for answerable questions
            - "reader_top1_f1": Average overlap between highest ranked predicted answers and their corresponding correct answers
            - "reader_top1_f1_has_answer": Average overlap between highest ranked predicted answers and their corresponding
                                           correct answers for answerable questions
            - "reader_topk_f1": Average overlap between predicted answers and their corresponding correct answers
            - "reader_topk_f1_has_answer": Average overlap between predicted answers and their corresponding correct answers
                                           for answerable questions
            - "reader_top1_no_answer_accuracy": Proportion of correct predicting unanswerable question at highest ranked prediction
            - "reader_topk_no_answer_accuracy": Proportion of correct predicting unanswerable question among all predictions
            - "total_retrieve_time": Time retriever needed to retrieve documents for all questions
            - "avg_retrieve_time": Average time needed to retrieve documents for one question
            - "total_reader_time": Time reader needed to extract answer out of retrieved documents for all questions
                                   where the correct document is among the retrieved ones
            - "avg_reader_time": Average time needed to extract answer out of retrieved documents for one question
            - "total_finder_time": Total time for whole pipeline

        :param label_index: Elasticsearch index where labeled questions are stored
        :type label_index: str
        :param doc_index: Elasticsearch index where documents that are used for evaluation are stored
        :type doc_index: str
        :param top_k_retriever: How many documents per question to return and pass to reader
        :type top_k_retriever: int
        :param top_k_reader: How many answers to return per question
        :type top_k_reader: int
        :param batch_size: Number of samples per batch computed at once
        :type batch_size: int
        """

        if not self.reader or not self.retriever:
            raise Exception("Finder needs to have a reader and retriever for the evaluation.")

        metric_counts = Counter()  # type: Counter
        finder_start_time = time.time()
        # extract_all_questions for evaluation
        filter = {"origin": label_origin}
        questions = list(self.retriever.document_store.get_all_documents_in_index(index=label_index, filters=filter))  # type: ignore
        number_of_questions = len(questions)

        # retrieve documents
        retriever_start_time = time.time()
        questions_with_docs = self._retrieve_docs(questions, top_k=top_k_retriever, doc_index=doc_index)
        retriever_total_time = time.time() - retriever_start_time

        questions_with_correct_doc, summed_avg_precision_retriever = calculate_average_precision(questions_with_docs)
        correct_retrievals = len(questions_with_correct_doc)

        # extract answers
        previous_return_no_answers = self.reader.return_no_answers
        self.reader.return_no_answers = True
        reader_start_time = time.time()
        predictions = self.reader.predict_batch(questions_with_correct_doc, top_k_per_question=top_k_reader, batch_size=batch_size)
        reader_total_time = time.time() - reader_start_time

        for pred in predictions:
            metric_counts = eval_counts_reader_batch(pred, metric_counts)

        finder_total_time = time.time() - finder_start_time

        results = calculate_reader_metrics(metric_counts, correct_retrievals)
        results["retriever_recall"] = correct_retrievals / number_of_questions
        results["retriever_map"] = summed_avg_precision_retriever / number_of_questions
        results["total_retrieve_time"] = retriever_total_time
        results["avg_retrieve_time"] = retriever_total_time / number_of_questions
        results["total_reader_time"] = reader_total_time
        results["avg_reader_time"] = reader_total_time / correct_retrievals
        results["total_finder_time"] = finder_total_time

        self.reader.return_no_answers = previous_return_no_answers  # type: ignore

        logger.info((f"{metric_counts['correct_readings_topk']} out of {number_of_questions} questions were correctly"
                     f" answered ({(metric_counts['correct_readings_topk'] / number_of_questions):.2%})."))
        logger.info(f"{number_of_questions - correct_retrievals} questions could not be answered due to the retriever.")
        logger.info(
            f"{correct_retrievals - metric_counts['correct_readings_topk']} questions could not be answered due to the reader.")

        return results

    def _retrieve_docs(self, questions: List[dict], top_k: int, doc_index: str):
        # Retrieves documents for a list of questions.

        questions_with_docs = []

        for question in questions:
            question_string = question["_source"]["question"]
            retrieved_docs = self.retriever.retrieve(question_string, top_k=top_k, index=doc_index)  # type: ignore
            questions_with_docs.append({
                "question": question,
                "docs": retrieved_docs,
            })

        return questions_with_docs
=======
        logger.info(f"{correct_retrievals-correct_readings_topk} questions could not be answered due to the reader.")

        results = {
            "retriever_recall": retriever_recall,
            "retriever_map": retriever_map,
            "reader_top1_accuracy": reader_top1_accuracy,
            "reader_top1_accuracy_has_answer": reader_top1_accuracy_has_answer,
            "reader_top_k_accuracy": reader_top_k_accuracy,
            "reader_topk_accuracy_has_answer": reader_topk_accuracy_has_answer,
            "reader_top1_em": reader_top1_em,
            "reader_top1_em_has_answer": reader_top1_em_has_answer,
            "reader_topk_em": reader_topk_em,
            "reader_topk_em_has_answer": reader_topk_em_has_answer,
            "reader_top1_f1": reader_top1_f1,
            "reader_top1_f1_has_answer": reader_top1_f1_has_answer,
            "reader_topk_f1": reader_topk_f1,
            "reader_topk_f1_has_answer": reader_topk_f1_has_answer,
            "reader_top1_no_answer_accuracy": reader_top1_no_answer_accuracy,
            "reader_topk_no_answer_accuracy": reader_topk_no_answer_accuracy,
            "total_retrieve_time": retriever_total_time,
            "avg_retrieve_time": mean(retrieve_times),
            "total_reader_time": reader_total_time,
            "avg_reader_time": mean(read_times),
            "total_finder_time": finder_total_time
        }

        return results

    @staticmethod
    def print_eval_results(finder_eval_results: Dict):
        print("\n___Retriever Metrics in Finder___")
        print(f"Retriever Recall            : {finder_eval_results['retriever_recall']:.3f}")
        print(f"Retriever Mean Avg Precision: {finder_eval_results['retriever_map']:.3f}")

        # Reader is only evaluated with those questions, where the correct document is among the retrieved ones
        print("\n___Reader Metrics in Finder___")
        print("Top-k accuracy")
        print(f"Reader Top-1 accuracy             : {finder_eval_results['reader_top1_accuracy']:.3f}")
        print(f"Reader Top-1 accuracy (has answer): {finder_eval_results['reader_top1_accuracy_has_answer']:.3f}")
        print(f"Reader Top-k accuracy             : {finder_eval_results['reader_top_k_accuracy']:.3f}")
        print(f"Reader Top-k accuracy (has answer): {finder_eval_results['reader_topk_accuracy_has_answer']:.3f}")
        print("Exact Match")
        print(f"Reader Top-1 EM                   : {finder_eval_results['reader_top1_em']:.3f}")
        print(f"Reader Top-1 EM (has answer)      : {finder_eval_results['reader_top1_em_has_answer']:.3f}")
        print(f"Reader Top-k EM                   : {finder_eval_results['reader_topk_em']:.3f}")
        print(f"Reader Top-k EM (has answer)      : {finder_eval_results['reader_topk_em_has_answer']:.3f}")
        print("F1 score")
        print(f"Reader Top-1 F1                   : {finder_eval_results['reader_top1_f1']:.3f}")
        print(f"Reader Top-1 F1 (has answer)      : {finder_eval_results['reader_top1_f1_has_answer']:.3f}")
        print(f"Reader Top-k F1                   : {finder_eval_results['reader_topk_f1']:.3f}")
        print(f"Reader Top-k F1 (has answer)      : {finder_eval_results['reader_topk_f1_has_answer']:.3f}")
        print("No Answer")
        print(f"Reader Top-1 no-answer accuracy   : {finder_eval_results['reader_top1_no_answer_accuracy']:.3f}")
        print(f"Reader Top-k no-answer accuracy   : {finder_eval_results['reader_topk_no_answer_accuracy']:.3f}")

        # Time measurements
        print("\n___Time Measurements___")
        print(f"Total retrieve time           : {finder_eval_results['total_retrieve_time']:.3f}")
        print(f"Avg retrieve time per question: {finder_eval_results['avg_retrieve_time']:.3f}")
        print(f"Total reader timer            : {finder_eval_results['total_reader_time']:.3f}")
        print(f"Avg read time per question    : {finder_eval_results['avg_reader_time']:.3f}")
        print(f"Total Finder time             : {finder_eval_results['total_finder_time']:.3f}")
>>>>>>> d90435ef
<|MERGE_RESOLUTION|>--- conflicted
+++ resolved
@@ -1,16 +1,13 @@
 import logging
-from collections import Counter
 import time
-from typing import Optional, Dict, Any, List
+from statistics import mean
+from typing import Optional, Dict, Any
 
 import numpy as np
 from scipy.special import expit
 
 from haystack.reader.base import BaseReader
-from haystack.reader.farm import FARMReader
-from haystack.reader.transformers import TransformersReader
 from haystack.retriever.base import BaseRetriever
-from haystack.eval import calculate_average_precision, eval_counts_reader_batch, eval_counts_reader, calculate_reader_metrics
 
 logger = logging.getLogger(__name__)
 
@@ -169,19 +166,9 @@
 
         if not self.reader or not self.retriever:
             raise Exception("Finder needs to have a reader and retriever for the evaluation.")
-        if isinstance(self.reader, FARMReader):
-            reader_type = "farm"
-        elif isinstance(self.reader, TransformersReader):
-            reader_type = "transformers"
-
-        metric_counts = Counter()  # type: Counter
+
         finder_start_time = time.time()
         # extract all questions for evaluation
-<<<<<<< HEAD
-        filter = {"origin": label_origin}
-        questions = list(self.retriever.document_store.get_all_documents_in_index(index=label_index, filters=filter))  # type: ignore
-        number_of_questions = len(questions)
-=======
         filters = {"origin": [label_origin]}
         questions = self.retriever.document_store.get_all_documents_in_index(index=label_index, filters=filters)  # type: ignore
 
@@ -204,13 +191,10 @@
         correct_no_answers_top1 = 0
         correct_no_answers_topk =  0
         read_times = []
->>>>>>> d90435ef
 
         # retrieve documents
+        questions_with_docs = []
         retriever_start_time = time.time()
-<<<<<<< HEAD
-        questions_with_docs = self._retrieve_docs(questions, top_k=top_k_retriever, doc_index=doc_index)
-=======
         for q_idx, question in enumerate(questions):
             question_string = question["_source"]["question"]
             single_retrieve_start = time.time()
@@ -226,168 +210,124 @@
                         "docs": retrieved_docs,
                         "correct_es_doc_id": doc.id})
                     break
->>>>>>> d90435ef
         retriever_total_time = time.time() - retriever_start_time
-
-        questions_with_correct_doc, summed_avg_precision_retriever = calculate_average_precision(questions_with_docs)
-        correct_retrievals = len(questions_with_correct_doc)
-
-        # extract answers and count metrics
-        previous_return_no_answers = self.reader.return_no_answers
-        self.reader.return_no_answers = True
+        number_of_questions = q_idx + 1
+
+        number_of_no_answer = 0
+        previous_return_no_answers = self.reader.return_no_answers  # type: ignore
+        self.reader.return_no_answers = True  # type: ignore
+        # extract answers
         reader_start_time = time.time()
-
-        for q_idx, question in enumerate(questions_with_correct_doc):
+        for q_idx, question in enumerate(questions_with_docs):
             if (q_idx + 1) % 100 == 0:
-                logger.info(f"Processed {q_idx + 1} questions in Reader.")
+                print(f"Processed {q_idx+1} questions.")
             question_string = question["question"]["_source"]["question"]
             docs = question["docs"]
+            single_reader_start = time.time()
             predicted_answers = self.reader.predict(question_string, docs, top_k_reader)
-            metric_counts = eval_counts_reader(question, predicted_answers, metric_counts, reader_type)
+            read_times.append(time.time() - single_reader_start)
+            # check if question is answerable
+            if question["question"]["_source"]["answers"]:
+                for answer_idx, answer in enumerate(predicted_answers["answers"]):
+                    found_answer = False
+                    found_em = False
+                    best_f1 = 0
+                    # check if correct document
+                    if answer["document_id"] == question["correct_es_doc_id"]:
+                        gold_spans = [(gold_answer["answer_start"], gold_answer["answer_start"] + len(gold_answer["text"]) + 1)
+                                      for gold_answer in question["question"]["_source"]["answers"]]
+                        predicted_span = (answer["offset_start_in_doc"], answer["offset_end_in_doc"])
+
+                        for gold_span in gold_spans:
+                            # check if overlap between gold answer and predicted answer
+                            # top-1 answer
+                            if not found_answer:
+                                if (gold_span[0] <= predicted_span[1]) and (predicted_span[0] <= gold_span[1]):
+                                    # top-1 answer
+                                    if answer_idx == 0:
+                                        correct_readings_top1 += 1
+                                        correct_readings_top1_has_answer += 1
+                                    # top-k answers
+                                    correct_readings_topk += 1
+                                    correct_readings_topk_has_answer += 1
+                                    found_answer = True
+                            # check for exact match
+                            if not found_em:
+                                if (gold_span[0] == predicted_span[0]) and (gold_span[1] == predicted_span[1]):
+                                    # top-1-answer
+                                    if answer_idx == 0:
+                                        exact_matches_top1 += 1
+                                        exact_matches_top1_has_answer += 1
+                                    # top-k answers
+                                    exact_matches_topk += 1
+                                    exact_matches_topk_has_answer += 1
+                                    found_em = True
+                            # calculate f1
+                            pred_indices = list(range(predicted_span[0], predicted_span[1] + 1))
+                            gold_indices = list(range(gold_span[0], gold_span[1] + 1))
+                            n_overlap = len([x for x in pred_indices if x in gold_indices])
+                            if pred_indices and gold_indices and n_overlap:
+                                precision = n_overlap / len(pred_indices)
+                                recall = n_overlap / len(gold_indices)
+                                current_f1 = (2 * precision * recall) / (precision + recall)
+                                # top-1 answer
+                                if answer_idx == 0:
+                                    summed_f1_top1 += current_f1  # type: ignore
+                                    summed_f1_top1_has_answer += current_f1  # type: ignore
+                                if current_f1 > best_f1:
+                                    best_f1 = current_f1  # type: ignore
+                        # top-k answers: use best f1-score
+                        summed_f1_topk += best_f1
+                        summed_f1_topk_has_answer += best_f1
+
+                    if found_answer and found_em:
+                        break
+            # question not answerable
+            else:
+                number_of_no_answer += 1
+                # As question is not answerable, it is not clear how to compute average precision for this question.
+                # For now, we decided to calculate average precision based on the rank of 'no answer'.
+                for answer_idx, answer in enumerate(predicted_answers["answers"]):
+                    # check if 'no answer'
+                    if answer["answer"] is None:
+                        if answer_idx == 0:
+                            correct_no_answers_top1 += 1
+                            correct_readings_top1 += 1
+                            exact_matches_top1 += 1
+                            summed_f1_top1 += 1
+                        correct_no_answers_topk += 1
+                        correct_readings_topk += 1
+                        exact_matches_topk += 1
+                        summed_f1_topk += 1
+                        break
+        number_of_has_answer = correct_retrievals - number_of_no_answer
 
         reader_total_time = time.time() - reader_start_time
         finder_total_time = time.time() - finder_start_time
 
-        results = calculate_reader_metrics(metric_counts, correct_retrievals)
-        results["retriever_recall"] = correct_retrievals / number_of_questions
-        results["retriever_map"] = summed_avg_precision_retriever / number_of_questions
-        results["total_retrieve_time"] = retriever_total_time
-        results["avg_retrieve_time"] =  retriever_total_time / number_of_questions
-        results["total_reader_time"] =  reader_total_time
-        results["avg_reader_time"] =  reader_total_time / correct_retrievals
-        results["total_finder_time"] =  finder_total_time
-
-        self.reader.return_no_answers = previous_return_no_answers
-
-        logger.info((f"{metric_counts['correct_readings_topk']} out of {number_of_questions} questions were correctly"
-                     f" answered ({(metric_counts['correct_readings_topk']/number_of_questions):.2%})."))
+        retriever_recall = correct_retrievals / number_of_questions
+        retriever_map = summed_avg_precision_retriever / number_of_questions
+
+        reader_top1_accuracy = correct_readings_top1 / correct_retrievals
+        reader_top1_accuracy_has_answer = correct_readings_top1_has_answer / number_of_has_answer
+        reader_top_k_accuracy = correct_readings_topk / correct_retrievals
+        reader_topk_accuracy_has_answer = correct_readings_topk_has_answer / number_of_has_answer
+        reader_top1_em = exact_matches_top1 / correct_retrievals
+        reader_top1_em_has_answer = exact_matches_top1_has_answer / number_of_has_answer
+        reader_topk_em = exact_matches_topk / correct_retrievals
+        reader_topk_em_has_answer = exact_matches_topk_has_answer / number_of_has_answer
+        reader_top1_f1 = summed_f1_top1 / correct_retrievals
+        reader_top1_f1_has_answer = summed_f1_top1_has_answer / number_of_has_answer
+        reader_topk_f1 = summed_f1_topk / correct_retrievals
+        reader_topk_f1_has_answer = summed_f1_topk_has_answer / number_of_has_answer
+        reader_top1_no_answer_accuracy = correct_no_answers_top1 / number_of_no_answer
+        reader_topk_no_answer_accuracy = correct_no_answers_topk / number_of_no_answer
+
+        self.reader.return_no_answers = previous_return_no_answers  # type: ignore
+
+        logger.info((f"{correct_readings_topk} out of {number_of_questions} questions were correctly answered "
+                     f"({(correct_readings_topk/number_of_questions):.2%})."))
         logger.info(f"{number_of_questions-correct_retrievals} questions could not be answered due to the retriever.")
-<<<<<<< HEAD
-        logger.info(f"{correct_retrievals-metric_counts['correct_readings_topk']} questions could not be answered due to the reader.")
-
-        return results
-
-    def eval_batch(
-        self,
-        label_index: str = "feedback",
-        doc_index: str = "eval_document",
-        label_origin: str = "gold_label",
-        top_k_retriever: int = 10,
-        top_k_reader: int = 10,
-        batch_size: int = 50
-        ):
-        """
-        Evaluation of the whole pipeline by first evaluating the Retriever and then evaluating the Reader on the result
-        of the Retriever. Passes all retrieved question-document pairs to the Reader at once.
-
-        Returns a dict containing the following metrics:
-            - "retriever_recall": Proportion of questions for which correct document is among retrieved documents
-            - "retriever_map": Mean of average precision for each question. Rewards retrievers that give relevant
-              documents a higher rank.
-            - "reader_top1_accuracy": Proportion of highest ranked predicted answers that overlap with corresponding correct answer
-            - "reader_top1_accuracy_has_answer": Proportion of highest ranked predicted answers that overlap
-                                                 with corresponding correct answer for answerable questions
-            - "reader_top_k_accuracy": Proportion of predicted answers that overlap with corresponding correct answer
-            - "reader_topk_accuracy_has_answer": Proportion of predicted answers that overlap with corresponding correct answer
-                                                 for answerable questions
-            - "reader_top1_em": Proportion of exact matches of highest ranked predicted answers with their corresponding
-                                correct answers
-            - "reader_top1_em_has_answer": Proportion of exact matches of highest ranked predicted answers with their corresponding
-                                           correct answers for answerable questions
-            - "reader_topk_em": Proportion of exact matches of predicted answers with their corresponding correct answers
-            - "reader_topk_em_has_answer": Proportion of exact matches of predicted answers with their corresponding
-                                           correct answers for answerable questions
-            - "reader_top1_f1": Average overlap between highest ranked predicted answers and their corresponding correct answers
-            - "reader_top1_f1_has_answer": Average overlap between highest ranked predicted answers and their corresponding
-                                           correct answers for answerable questions
-            - "reader_topk_f1": Average overlap between predicted answers and their corresponding correct answers
-            - "reader_topk_f1_has_answer": Average overlap between predicted answers and their corresponding correct answers
-                                           for answerable questions
-            - "reader_top1_no_answer_accuracy": Proportion of correct predicting unanswerable question at highest ranked prediction
-            - "reader_topk_no_answer_accuracy": Proportion of correct predicting unanswerable question among all predictions
-            - "total_retrieve_time": Time retriever needed to retrieve documents for all questions
-            - "avg_retrieve_time": Average time needed to retrieve documents for one question
-            - "total_reader_time": Time reader needed to extract answer out of retrieved documents for all questions
-                                   where the correct document is among the retrieved ones
-            - "avg_reader_time": Average time needed to extract answer out of retrieved documents for one question
-            - "total_finder_time": Total time for whole pipeline
-
-        :param label_index: Elasticsearch index where labeled questions are stored
-        :type label_index: str
-        :param doc_index: Elasticsearch index where documents that are used for evaluation are stored
-        :type doc_index: str
-        :param top_k_retriever: How many documents per question to return and pass to reader
-        :type top_k_retriever: int
-        :param top_k_reader: How many answers to return per question
-        :type top_k_reader: int
-        :param batch_size: Number of samples per batch computed at once
-        :type batch_size: int
-        """
-
-        if not self.reader or not self.retriever:
-            raise Exception("Finder needs to have a reader and retriever for the evaluation.")
-
-        metric_counts = Counter()  # type: Counter
-        finder_start_time = time.time()
-        # extract_all_questions for evaluation
-        filter = {"origin": label_origin}
-        questions = list(self.retriever.document_store.get_all_documents_in_index(index=label_index, filters=filter))  # type: ignore
-        number_of_questions = len(questions)
-
-        # retrieve documents
-        retriever_start_time = time.time()
-        questions_with_docs = self._retrieve_docs(questions, top_k=top_k_retriever, doc_index=doc_index)
-        retriever_total_time = time.time() - retriever_start_time
-
-        questions_with_correct_doc, summed_avg_precision_retriever = calculate_average_precision(questions_with_docs)
-        correct_retrievals = len(questions_with_correct_doc)
-
-        # extract answers
-        previous_return_no_answers = self.reader.return_no_answers
-        self.reader.return_no_answers = True
-        reader_start_time = time.time()
-        predictions = self.reader.predict_batch(questions_with_correct_doc, top_k_per_question=top_k_reader, batch_size=batch_size)
-        reader_total_time = time.time() - reader_start_time
-
-        for pred in predictions:
-            metric_counts = eval_counts_reader_batch(pred, metric_counts)
-
-        finder_total_time = time.time() - finder_start_time
-
-        results = calculate_reader_metrics(metric_counts, correct_retrievals)
-        results["retriever_recall"] = correct_retrievals / number_of_questions
-        results["retriever_map"] = summed_avg_precision_retriever / number_of_questions
-        results["total_retrieve_time"] = retriever_total_time
-        results["avg_retrieve_time"] = retriever_total_time / number_of_questions
-        results["total_reader_time"] = reader_total_time
-        results["avg_reader_time"] = reader_total_time / correct_retrievals
-        results["total_finder_time"] = finder_total_time
-
-        self.reader.return_no_answers = previous_return_no_answers  # type: ignore
-
-        logger.info((f"{metric_counts['correct_readings_topk']} out of {number_of_questions} questions were correctly"
-                     f" answered ({(metric_counts['correct_readings_topk'] / number_of_questions):.2%})."))
-        logger.info(f"{number_of_questions - correct_retrievals} questions could not be answered due to the retriever.")
-        logger.info(
-            f"{correct_retrievals - metric_counts['correct_readings_topk']} questions could not be answered due to the reader.")
-
-        return results
-
-    def _retrieve_docs(self, questions: List[dict], top_k: int, doc_index: str):
-        # Retrieves documents for a list of questions.
-
-        questions_with_docs = []
-
-        for question in questions:
-            question_string = question["_source"]["question"]
-            retrieved_docs = self.retriever.retrieve(question_string, top_k=top_k, index=doc_index)  # type: ignore
-            questions_with_docs.append({
-                "question": question,
-                "docs": retrieved_docs,
-            })
-
-        return questions_with_docs
-=======
         logger.info(f"{correct_retrievals-correct_readings_topk} questions could not be answered due to the reader.")
 
         results = {
@@ -450,4 +390,3 @@
         print(f"Total reader timer            : {finder_eval_results['total_reader_time']:.3f}")
         print(f"Avg read time per question    : {finder_eval_results['avg_reader_time']:.3f}")
         print(f"Total Finder time             : {finder_eval_results['total_finder_time']:.3f}")
->>>>>>> d90435ef
